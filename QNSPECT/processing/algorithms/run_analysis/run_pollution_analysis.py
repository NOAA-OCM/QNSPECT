# -*- coding: utf-8 -*-

"""
/***************************************************************************
 *                                                                         *
 *   This program is free software; you can redistribute it and/or modify  *
 *   it under the terms of the GNU General Public License as published by  *
 *   the Free Software Foundation; either version 2 of the License, or     *
 *   (at your option) any later version.                                   *
 *                                                                         *
 ***************************************************************************/
"""

__author__ = "Abdul Raheem Siddiqui"
__date__ = "2021-12-29"
__copyright__ = "(C) 2021 by NOAA"

# This will get replaced with a git SHA1 when you do a git archive

__revision__ = "$Format:%H$"

import os
from datetime import datetime
from json import dumps

from qgis.core import (
    QgsProcessing,
    QgsProcessingMultiStepFeedback,
    QgsProcessingParameterString,
    QgsProcessingParameterRasterLayer,
    QgsProcessingParameterEnum,
    QgsProcessingParameterNumber,
    QgsProcessingParameterVectorLayer,
    QgsProcessingParameterMatrix,
    QgsProcessingParameterFolderDestination,
    QgsProcessingParameterBoolean,
    QgsProcessingParameterDefinition,
    QgsProcessingException,
)
import processing

from QNSPECT.processing.algorithms.run_analysis.curve_number import CurveNumber
from QNSPECT.processing.algorithms.run_analysis.runoff_volume import RunoffVolume
from QNSPECT.processing.algorithms.qnspect_utils import (
    perform_raster_math,
    grass_material_transport,
    filter_matrix,
)
<<<<<<< HEAD
from QNSPECT.processing.algorithms.run_analysis.analysis_utils import (
    reclassify_land_use_raster_by_table_field,
=======
from analysis_utils import (
    reclassify_land_cover_raster_by_table_field,
>>>>>>> aa5bdf60
    check_raster_values_in_lookup_table,
)
from QNSPECT.processing.algorithms.run_analysis.qnspect_run_algorithm import QNSPECTRunAlgorithm


class RunPollutionAnalysis(QNSPECTRunAlgorithm):
    def __init__(self):
        super().__init__()
        self.run_name = ""

    def initAlgorithm(self, config=None):
        self.addParameter(
            QgsProcessingParameterString(
                "RunName",
                "Run Name",
                multiLine=False,
                optional=False,
                defaultValue="",
            )
        )
        self.addParameter(
            QgsProcessingParameterRasterLayer(
                "ElevationRaster",
                "Elevation Raster",
                optional=False,
                defaultValue=None,
            )
        )
        self.addParameter(
            QgsProcessingParameterRasterLayer(
                "HSGRaster",
                "Hydrologic Soils Group Raster",
                optional=False,
                defaultValue=None,
            )
        )
        self.addParameter(
            QgsProcessingParameterRasterLayer(
                "PrecipRaster",
                "Precipitation Raster",
                optional=False,
                defaultValue=None,
            )
        )
        self.addParameter(
            QgsProcessingParameterEnum(
                "PrecipUnits",
                "Precipitation Raster Units",
                options=["Inches", "Millimeters"],
                allowMultiple=False,
                defaultValue=[0],
            )
        )
        self.addParameter(
            QgsProcessingParameterNumber(
                "RainingDays",
                "Number of Raining Days in a Year",
                type=QgsProcessingParameterNumber.Integer,
                minValue=1,
                maxValue=366,
            )
        )
        self.addParameter(
            QgsProcessingParameterRasterLayer(
                "LandCoverRaster",
                "Land Cover Raster",
                optional=False,
                defaultValue=None,
            )
        )
        self.addParameter(
            QgsProcessingParameterEnum(
                "LandCoverType",
                "Land Cover Type",
                options=["Custom"] + list(self._land_cover_TABLES.values()),
                allowMultiple=False,
                defaultValue=None,
            )
        )
        self.addParameter(
            QgsProcessingParameterVectorLayer(
                "LookupTable",
                "Land Cover Lookup Table [*required with Custom Land Cover Type]",
                optional=True,
                types=[QgsProcessing.TypeVector],
                defaultValue=None,
            )
        )
        self.addParameter(
            QgsProcessingParameterMatrix(
                "PollutantOutputs",
                "Pollutant Outputs",
                optional=False,
                headers=["Name", "Output? [Y/N]"],
                defaultValue=[
                    "Runoff",
                    "Y",
                    "Lead",
                    "N",
                    "Nitrogen",
                    "N",
                    "Phosphorus",
                    "N",
                    "Zinc",
                    "N",
                    "TSS",
                    "N",
                ],
            )
        )
        self.addParameter(
            QgsProcessingParameterBoolean(
                "LoadOutputs",
                "Open output files after running algorithm",
                defaultValue=True,
            )
        )
        param = QgsProcessingParameterBoolean(
            "ConcOutputs", "Output Concentration Rasters", defaultValue=False
        )
        param.setFlags(param.flags() | QgsProcessingParameterDefinition.FlagAdvanced)
        self.addParameter(param)
        param = QgsProcessingParameterBoolean(
            "MFD", "Use Multi Flow Direction [MFD] Routing", defaultValue=False
        )
        param.setFlags(param.flags() | QgsProcessingParameterDefinition.FlagAdvanced)
        self.addParameter(param)
        param = QgsProcessingParameterEnum(
            "DualSoils",
            "Treat Dual Category Soils as",
            optional=False,
            options=["Undrained [Default]", "Drained", "Average"],
            allowMultiple=False,
            defaultValue=[0],
        )
        param.setFlags(param.flags() | QgsProcessingParameterDefinition.FlagAdvanced)
        self.addParameter(param)
        self.addParameter(
            QgsProcessingParameterFolderDestination(
                "ProjectLocation",
                "Folder for Run Outputs",
                createByDefault=True,
                defaultValue=None,
            )
        )

    def processAlgorithm(self, parameters, context, model_feedback):
        # Use a multi-step feedback, so that individual child algorithm progress reports are adjusted for the
        # overall progress through the model
        results = {}
        outputs = {}
        run_dict = {}

        ## Extract inputs
        desired_outputs = filter_matrix(
            self.parameterAsMatrix(parameters, "PollutantOutputs", context)
        )
        desired_pollutants = [pol for pol in desired_outputs if pol.lower() != "runoff"]
        dual_soil_type = self.parameterAsEnum(parameters, "DualSoils", context)

        precip_units = self.parameterAsEnum(parameters, "PrecipUnits", context)
        raining_days = self.parameterAsInt(parameters, "RainingDays", context)

        mfd = self.parameterAsBool(parameters, "MFD", context)
        conc_out = self.parameterAsBool(parameters, "ConcOutputs", context)
        self.load_outputs = self.parameterAsBool(parameters, "LoadOutputs", context)

        self.run_name = self.parameterAsString(parameters, "RunName", context)
        proj_loc = self.parameterAsString(parameters, "ProjectLocation", context)

        elev_raster = self.parameterAsRasterLayer(
            parameters, "ElevationRaster", context
        )
        soil_raster = self.parameterAsRasterLayer(parameters, "HSGRaster", context)
        lc_raster = self.parameterAsRasterLayer(parameters, "LandCoverRaster", context)
        precip_raster = self.parameterAsRasterLayer(parameters, "PrecipRaster", context)

        ## Total steps based on necessary steps plus two times for each pollutant
        total_steps = 4 + (len(desired_pollutants) * 2)
        if conc_out:
            # additional round if concentration is returned
            total_steps += len(desired_outputs)
        feedback = QgsProcessingMultiStepFeedback(total_steps, model_feedback)

        ## Extract Lookup Table
        lookup_layer = self.extract_lookup_table(parameters, context)

        check_raster_values_in_lookup_table(
            raster=lc_raster,
            lookup_table_layer=lookup_layer,
            context=context,
            feedback=feedback,
        )

        # handle different cases in input matrix and lookup layer
        lookup_fields = {f.name().lower(): f.name() for f in lookup_layer.fields()}

        ## Assertions

        if not desired_outputs:
            feedback.pushWarning("No output desired. \n")
            return {}
        if not all([pol.lower() in lookup_fields.keys() for pol in desired_pollutants]):
            raise QgsProcessingException(
                "One or more of the Pollutants is not a column in the Land Cover Lookup Table. Either remove the pollutants from Pollutant Outputs or provide a custom lookup table with desired pollutants.\n"
                + f"Missing Pollutants:\n{[pol.lower() for pol in desired_pollutants if not pol.lower() in lookup_fields.keys()]}\n"
            )

        # to do: assert all Raster CRS are same and Raster Pixel Units too

        # Folder I/O
        run_out_dir = os.path.join(proj_loc, self.run_name)
        os.makedirs(run_out_dir, exist_ok=True)

        ## Generate CN Raster
        feedback.setCurrentStep(1)
        if feedback.isCanceled():
            return {}
        feedback.pushInfo("Generating curve numbers ...")
        cn = CurveNumber(
            parameters["LandCoverRaster"],
            parameters["HSGRaster"],
            dual_soil_type,
            lookup_layer,
            context,
            feedback,
        )

        # All final outputs that are not returned to user should be saved in outputs
        outputs["CN"] = cn.generate_cn_raster()

        # Determine time unit label
        if raining_days > 1:
            time_unit = "/year"
        else:
            time_unit = "/event"

        # Calculate Q (Runoff) (Liters)
        # using elev layer here because everything should have same units and crs
        feedback.setCurrentStep(2)
        if feedback.isCanceled():
            return {}
        feedback.pushInfo("Generating local runoff volume ...")
        runoff_vol = RunoffVolume(
            parameters["PrecipRaster"],
            outputs["CN"]["OUTPUT"],
            elev_raster,
            precip_units,
            raining_days,
            context,
            feedback,
        )
        # not putting (L) in the name because special characs don't go well in file names
        # should be handled in post processor through display name
        if "runoff" in [out.lower() for out in desired_outputs]:
            runoff_output = os.path.join(run_out_dir, f"Runoff Local.tif")
            outputs["Runoff Local"] = runoff_vol.calculate_Q(runoff_output)
            results["Runoff Local"] = outputs["Runoff Local"]["OUTPUT"]
            if self.load_outputs:
                self.handle_post_processing(
                    "runoff",
                    outputs["Runoff Local"]["OUTPUT"],
                    "Runoff Local (L" + time_unit + ")",
                    context,
                )
        else:
            outputs["Runoff Local"] = runoff_vol.calculate_Q()

        ## Pollutant rasters
        current_step = 3
        for pol in desired_pollutants:
            feedback.setCurrentStep(current_step)
            current_step += 1
            if feedback.isCanceled():
                return {}
            # Calculate pollutant per LU (mg/L)
            feedback.pushInfo(f"Generating {pol} raster using lookup table ...")
            outputs[pol + "_lu"] = reclassify_land_cover_raster_by_table_field(
                parameters["LandCoverRaster"],
                lookup_layer,
                lookup_fields[pol.lower()],
                context,
                feedback,
            )
            # multiply by Runoff Liters to get local effect (mg)
            input_params = {
                "input_a": outputs["Runoff Local"]["OUTPUT"],
                "band_a": "1",
                "input_b": outputs[pol + "_lu"]["OUTPUT"],
                "band_b": "1",
            }
            outputs[pol + " Local"] = perform_raster_math(
                "(A*B)",
                input_params,
                context,
                feedback,
                os.path.join(run_out_dir, f"{pol} Local.tif"),
            )
            results[pol + " Local"] = outputs[pol + " Local"]["OUTPUT"]
            if self.load_outputs:
                self.handle_post_processing(
                    pol.lower(),
                    outputs[pol + " Local"]["OUTPUT"],
                    f"{pol} Local (mg" + time_unit + ")",
                    context,
                )

        # Accumulated Runoff Calculation (L)
        feedback.setCurrentStep(current_step)
        current_step += 1
        if feedback.isCanceled():
            return {}
        feedback.pushInfo("Generating accumulated runoff volume ...")
        if "runoff" in [out.lower() for out in desired_outputs]:
            runoff_output = os.path.join(run_out_dir, f"Runoff Accumulated.tif")

            outputs["Runoff Accumulated"] = grass_material_transport(
                parameters["ElevationRaster"],
                outputs["Runoff Local"]["OUTPUT"],
                context,
                feedback,
                mfd,
                runoff_output,
            )
            results["Runoff Accumulated"] = outputs["Runoff Accumulated"]["OUTPUT"]
            if self.load_outputs:
                self.handle_post_processing(
                    "runoff",
                    outputs["Runoff Accumulated"]["OUTPUT"],
                    "Runoff Accumulated (L" + time_unit + ")",
                    context,
                )
        else:
            outputs["Runoff Accumulated"] = grass_material_transport(
                parameters["ElevationRaster"],
                outputs["Runoff Local"]["OUTPUT"],
                context,
                feedback,
                mfd,
            )

        # Accumulated Pollutants
        for pol in desired_pollutants:
            feedback.setCurrentStep(current_step)
            current_step += 1
            if feedback.isCanceled():
                return {}

            # convert local pollutants to kg
            feedback.pushInfo(f"Generating {pol} accumulated raster ...")
            input_params = {
                "input_a": outputs[pol + " Local"]["OUTPUT"],
                "band_a": "1",
            }
            outputs[pol + " local_kg"] = perform_raster_math(
                "(A * 1e-6)",
                input_params,
                context,
                feedback,
            )

            # Accumulated Pollutant (kg)
            outputs[pol + " Accumulated"] = grass_material_transport(
                parameters["ElevationRaster"],
                outputs[pol + " local_kg"]["OUTPUT"],
                context,
                feedback,
                mfd,
                os.path.join(run_out_dir, f"{pol} Accumulated.tif"),
            )

            results[pol + " Accumulated"] = outputs[pol + " Accumulated"]["OUTPUT"]
            if self.load_outputs:
                self.handle_post_processing(
                    pol.lower(),
                    outputs[pol + " Accumulated"]["OUTPUT"],
                    f"{pol} Accumulated (kg" + time_unit + ")",
                    context,
                )

        # Concentration Calculations
        if conc_out:
            for pol in desired_pollutants:
                feedback.setCurrentStep(current_step)
                current_step += 1
                if feedback.isCanceled():
                    return {}
                # Concentration Pollutant (mg/L)
                feedback.pushInfo(f"Generating {pol} concentration raster ...")
                input_params = {
                    "input_a": outputs[pol + " Accumulated"]["OUTPUT"],
                    "band_a": "1",
                    "input_b": outputs["Runoff Accumulated"]["OUTPUT"],
                    "band_b": "1",
                }
                outputs[pol + " Concentration"] = perform_raster_math(
                    "numpy.divide(A, B, out=numpy.zeros_like(A), where=(B!=0)) * 1e6",  # Convert kg back to mg
                    input_params,
                    context,
                    feedback,
                    os.path.join(run_out_dir, f"{pol} Concentration.tif"),
                )
                results[pol + " Concentration"] = outputs[pol + " Concentration"][
                    "OUTPUT"
                ]
                if self.load_outputs:
                    self.handle_post_processing(
                        pol.lower(),
                        outputs[pol + " Concentration"]["OUTPUT"],
                        f"{pol} Concentration (mg/L)",
                        context,
                    )

        # Configuration file
        feedback.setCurrentStep(current_step)
        if feedback.isCanceled():
            return {}
        feedback.pushInfo("Creating run configuration file ...")
        run_dict["Inputs"] = parameters
        run_dict["Inputs"]["ElevationRaster"] = elev_raster.source()
        run_dict["Inputs"]["LandCoverRaster"] = lc_raster.source()
        run_dict["Inputs"]["PrecipRaster"] = precip_raster.source()
        run_dict["Inputs"]["HSGRaster"] = soil_raster.source()
        if parameters["LookupTable"]:
            run_dict["Inputs"]["LookupTable"] = lookup_layer.source()
        run_dict["Outputs"] = results
        run_dict["RunTime"] = str(datetime.now())
        run_dict["QNSPECTVersion"] = self._version
        with open(os.path.join(run_out_dir, f"{self.run_name}.pol.json"), "w") as f:
            f.write(dumps(run_dict, indent=4))

        ## Uncomment following two lines to print debugging info
        # feedback.pushCommandInfo("\n"+ str(outputs))
        # feedback.pushCommandInfo("\n"+ str(run_dict) + "\n")

        return results

    def name(self):
        return "run_pollution_analysis"

    def displayName(self):
        return self.tr("Run Pollution Analysis")

    def shortHelpString(self):
        return """<html><body>
<a href="https://www.noaa.gov/">Documentation</a>
<h2>Algorithm Description</h2>
<p>The `Run Pollution Analysis` algorithm estimates annual runoff volume and pollutant loading for a given area on per cell and accumulated bases. The Runoff Volume is calculated using the NRCS Curve Number method, while pollution loading is calculated using Land Cover as a proxy.</p>
The user must provide Elevation, Land Cover, Soil, and Precipitation rasters for the area of interest. The user is also optionally required to provide a lookup table that relates different land cover classes in the provided Land Cover raster with Curve Number and pollutant loading.
This analysis should be performed on a watershed level to account for all upstream flow at a cell. For accurate results, the area of interest should fully envelop the watershed in consideration.
GRASS `r.watershed`function is used by the algorithm under the hood to calculate runoff and accumulation.</p>
<h2>Input Parameters</h2>
<h3>Run Name</h3>
<p>Name of the run. The algorithm will create a folder with this name and save all outputs and a configuration file in that folder.</p>
<h3>Elevation Raster</h3>
<p>Elevation raster for the area of interest. This can be in any elevation unit. The algorithm only uses elevation data to calculate flow direction and flow accumulation throughout a watershed. </p>
<h3>Soil Raster</h3>
<p>Hydrologic Soil Group raster for the area of interest with following mapping <code>{'A': 1, 'B': 2, 'C': 3, 'D':4, 'A/D':5, 'B/D':6, 'C/D':7, 'W':8, Null: 9}</code>. The soil raster is used to generate runoff estimates using NRCS Curve Number method.</p>
<h3>Precipitation Raster</h3>
<p>Precipitation amounts in inches or millimeters for the area of interest. The precipitation values are used to calculate access runoff.</p>
<h3>Precipitation Raster Units</h3>
<p>Units of the precipitation raster, inches or millimeters.</p>
<h3>Number of Raining Days</h3>
<p>This field indicates the average number of days rain occurs in one year in the area of interest. A raining day is defined as a day on which there was enough rain to produce runoff. A higher number of raining days reduces runoff volume by increasing total retention. A value of 1 raining day can be used to simulate runoff from a single event. </p>
<h3>Land Cover Raster</h3>
<p>Land Cover/Classification raster for the area of interest. The algorithm uses Land Cover Raster and Lookup Table to determine each cell's runoff and pollution potential.</p>
<h3>Land Cover Type</h3>
<p>Type of Land Cover raster. If the Land Cover raster is not of type C-CAP or NCLD, select custom for this field and supply a lookup table in the `Land Cover Lookup Table` field.</p>
<h3>Land Cover Lookup Table [optional]</h3>
<p>Lookup table to relate each land cover class with Curve Number and pollutant load. The user can skip providing a lookup table if the land cover
type is not custom; the algorithm will utilize the default lookup table for the land cover type selected in the previous option.
To create a custom lookup table, develop a table using <a href="https://raw.githubusercontent.com/Dewberry/QNSPECT/development/resources/coefficients/NLCD.csv">this format</a>. The table must contain all land cover classes available in the land cover raster and all pollutants that have Output = Y in the `Pollutant Outputs` parameter.</p>
<h3>Pollutant Outputs</h3>
<p>In addition to the runoff, the algorithm will output the following rasters for each pollutant added here with Output column as Y:
- Local (per cell) pollutant load [mg]
- Accumulated (all upstream cell) pollutant load [kg]
- Concentration (accumulated pollutant mass divided by accumulated runoff volume) [mg/L]. The concentration raster will only be outputted if the Output Concentration Raster option is checked in Advanced Parameters
The user can add more pollutants here as long as the lookup coefficients for each pollutant are supplied in the land cover lookup table.
To exclude an output from the analysis, write N in the Output column. You must click Ok after editing to save your changes.</p>
<h2>Advanced Parameters</h2>
<h3>Output Concentration Raster</h3>
<p>The concentration raster will only be outputted if the Output Concentration Raster option is checked in Advanced Parameters. Default is unchecked.</p>
<h3>Use Multi Flow Direction [MFD] Routing</h3>
<p>By default, the Single Flow Direction [SFD] option is used for flow routing. Multi Flow Direction [MFD] routing will be utilized for the whole analysis if this option is checked. The algorithm passes these flags to GRASS `r.watershed` function, which is the computational engine for runoff direction and accumulation calculations.</p>
<h3>Treat Dual Category Soils as</h3>
<p>Certain areas can have dual soil types (A/D, B/D, or C/D). These areas possess characteristics of Hydrologic Soil Group D during undrained conditions and characterstics of Hydrologic Soil Group A/B/C for drained conditions.</p>
<p>In this parameter, user can specify if these areas should be treated as drained, undrained, or average of both conditions. If the average option is selected, the algorithm will use the average of drained and undrained Curve Number for runoff estimations.</p>
<h2>Outputs</h2>
<h3>Folder for Run Outputs</h3>
<p>The algorithm outputs and configuration file will be saved in this directory in a separate folder.</p>
</body></html>"""

    def createInstance(self):
        return RunPollutionAnalysis()<|MERGE_RESOLUTION|>--- conflicted
+++ resolved
@@ -46,13 +46,7 @@
     grass_material_transport,
     filter_matrix,
 )
-<<<<<<< HEAD
 from QNSPECT.processing.algorithms.run_analysis.analysis_utils import (
-    reclassify_land_use_raster_by_table_field,
-=======
-from analysis_utils import (
-    reclassify_land_cover_raster_by_table_field,
->>>>>>> aa5bdf60
     check_raster_values_in_lookup_table,
 )
 from QNSPECT.processing.algorithms.run_analysis.qnspect_run_algorithm import QNSPECTRunAlgorithm
