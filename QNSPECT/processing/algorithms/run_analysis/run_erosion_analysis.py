# -*- coding: utf-8 -*-

"""
/***************************************************************************
 *                                                                         *
 *   This program is free software; you can redistribute it and/or modify  *
 *   it under the terms of the GNU General Public License as published by  *
 *   the Free Software Foundation; either version 2 of the License, or     *
 *   (at your option) any later version.                                   *
 *                                                                         *
 ***************************************************************************/
"""

__author__ = "Ian Todd"
__date__ = "2022-02-09"
__copyright__ = "(C) 2022 by NOAA"

# This will get replaced with a git SHA1 when you do a git archive

__revision__ = "$Format:%H$"


import os
import math
import datetime
import json

<<<<<<< HEAD
from pathlib import Path
=======
from qnspect_utils import perform_raster_math, grass_material_transport
from analysis_utils import (
    reclassify_land_cover_raster_by_table_field,
    convert_raster_data_type_to_float,
    check_raster_values_in_lookup_table,
)
from curve_number import CurveNumber
from relief_length_ratio import create_relief_length_ratio_raster

DEFAULT_URBAN_K_FACTOR_VALUE = 0.3
>>>>>>> aa5bdf60

from qgis.core import (
    QgsProcessing,
    QgsProcessingMultiStepFeedback,
    QgsProcessingParameterRasterLayer,
    QgsProcessingParameterVectorLayer,
    QgsProcessingParameterEnum,
    QgsProcessingParameterFolderDestination,
    QgsProcessingParameterBoolean,
    QgsProcessingParameterDefinition,
    QgsUnitTypes,
    QgsProcessingParameterString,
    QgsProcessingException,
)
import processing

from QNSPECT.processing.algorithms.qnspect_utils import perform_raster_math, grass_material_transport
from QNSPECT.processing.algorithms.run_analysis.analysis_utils import (
    reclassify_land_use_raster_by_table_field,
    convert_raster_data_type_to_float,
    check_raster_values_in_lookup_table,
)
from QNSPECT.processing.algorithms.run_analysis.curve_number import CurveNumber
from QNSPECT.processing.algorithms.run_analysis.relief_length_ratio import create_relief_length_ratio_raster
from QNSPECT.processing.algorithms.run_analysis.qnspect_run_algorithm import QNSPECTRunAlgorithm

DEFAULT_URBAN_K_FACTOR_VALUE = 0.3


class RunErosionAnalysis(QNSPECTRunAlgorithm):
    lookupTable = "LookupTable"
    landCoverType = "LandCoverType"
    soilRaster = "HSGRaster"
    kFactorRaster = "KFactorRaster"
    elevationRaster = "ElevationRaster"
    rFactorRaster = "RFactorRaster"
    landCoverRaster = "LandCoverRaster"
    projectLocation = "ProjectLocation"
    mfd = False  # "MFD"
    rusle = "RUSLE"
    sedimentYieldLocal = "Sediment Local"
    sedimentYieldAccumulated = "Sediment Accumulated"
    runName = "RunName"
    dualSoils = "DualSoils"
    loadOutputs = "LoadOutputs"

    def __init__(self):
        super().__init__()
        self.run_name = ""

    def initAlgorithm(self, config=None):
        self.addParameter(
            QgsProcessingParameterString(
                self.runName,
                "Run Name",
                multiLine=False,
                optional=False,
                defaultValue="",
            )
        )
        self.addParameter(
            QgsProcessingParameterRasterLayer(
                self.elevationRaster,
                "Elevation Raster",
                defaultValue=None,
            )
        )
        self.addParameter(
            QgsProcessingParameterRasterLayer(
                self.rFactorRaster,
                "R-Factor Raster",
                defaultValue=None,
            )
        )
        self.addParameter(
            QgsProcessingParameterRasterLayer(
                self.soilRaster, "Hydrologic Soils Group Raster", defaultValue=None
            )
        )
        self.addParameter(
            QgsProcessingParameterRasterLayer(
                self.kFactorRaster, "K-Factor Raster", defaultValue=None
            )
        )
        self.addParameter(
            QgsProcessingParameterRasterLayer(
                self.landCoverRaster, "Land Cover Raster", defaultValue=None
            )
        )
        self.addParameter(
            QgsProcessingParameterEnum(
                self.landCoverType,
                "Land Cover Type",
                options=["Custom"] + list(self._land_cover_TABLES.values()),
                allowMultiple=False,
                defaultValue=None,
            )
        )
        self.addParameter(
            QgsProcessingParameterVectorLayer(
                self.lookupTable,
                "Land Cover Lookup Table",
                optional=True,
                types=[QgsProcessing.TypeVector],
                defaultValue=None,
            )
        )
        self.addParameter(
            QgsProcessingParameterBoolean(
                self.loadOutputs,
                "Open output files after running algorithm",
                defaultValue=True,
            )
        )
        # param = QgsProcessingParameterBoolean(
        #     self.mfd,
        #     "Use Multi Flow Direction [MFD] Routing",
        #     defaultValue=False
        # )
        # param.setFlags(param.flags() | QgsProcessingParameterDefinition.FlagAdvanced)
        # self.addParameter(param)

        param = QgsProcessingParameterEnum(
            self.dualSoils,
            "Treat Dual Category Soils as",
            optional=False,
            options=["Undrained [Default]", "Drained", "Average"],
            allowMultiple=False,
            defaultValue=[0],
        )
        param.setFlags(param.flags() | QgsProcessingParameterDefinition.FlagAdvanced)
        self.addParameter(param)
        self.addParameter(
            QgsProcessingParameterFolderDestination(
                self.projectLocation,
                "Folder for Run Outputs",
                createByDefault=True,
                defaultValue=None,
            )
        )

    def processAlgorithm(self, parameters, context, model_feedback):
        # Use a multi-step feedback, so that individual child algorithm progress reports are adjusted for the
        # overall progress through the model
        feedback = QgsProcessingMultiStepFeedback(11, model_feedback)
        results = {}
        outputs = {}
        run_dict = {}

        self.load_outputs = self.parameterAsBool(parameters, self.loadOutputs, context)

        elev_raster = self.parameterAsRasterLayer(
            parameters, self.elevationRaster, context
        )
        land_cover_raster = self.parameterAsRasterLayer(
            parameters, self.landCoverRaster, context
        )

        cell_size_sq_meters = self.cell_size_in_sq_meters(elev_raster)

        if cell_size_sq_meters is None:
            raise QgsProcessingException("Invalid Elevation Raster CRS units.")

        lookup_layer = self.extract_lookup_table(parameters, context)

        check_raster_values_in_lookup_table(
            raster=land_cover_raster,
            lookup_table_layer=lookup_layer,
            context=context,
            feedback=feedback,
        )

        # Folder I/O
        project_loc = Path(
            self.parameterAsString(parameters, self.projectLocation, context)
        )
        self.run_name = self.parameterAsString(parameters, self.runName, context)
        run_out_dir: Path = project_loc / self.run_name
        run_out_dir.mkdir(parents=True, exist_ok=True)

        ## RUSLE calculations
        # K-factor - soil erodability
        feedback.setCurrentStep(1)
        if feedback.isCanceled():
            return {}
        feedback.pushInfo("Preprocessing K-Factor ...")
        erodability_raster = self.fill_zero_k_factor_cells(
            parameters, feedback, context
        )

        # C-factor - land cover
        feedback.setCurrentStep(2)
        if feedback.isCanceled():
            return {}
        feedback.pushInfo("Creating C-Factor ...")
        # All final outputs that are not returned to user should be saved in outputs
        c_factor_raster = outputs["C-Factor"] = self.create_c_factor_raster(
            lookup_layer=lookup_layer,
            land_cover_raster_layer=land_cover_raster,
            context=context,
            feedback=feedback,
        )

        # Length-slope factor
        feedback.setCurrentStep(3)
        if feedback.isCanceled():
            return {}
        feedback.pushInfo("Creating LS-Factor ...")
        ls_factor = outputs["LS-Factor"] = self.create_ls_factor(parameters, context)

        # RUSLE Soil Loss calculation
        feedback.setCurrentStep(4)
        if feedback.isCanceled():
            return {}
        feedback.pushInfo("Performing RUSLE calculations ...")
        rusle = outputs["RUSLE Soil Loss"] = self.run_rusle(
            c_factor=c_factor_raster,
            ls_factor=ls_factor,
            erodability=erodability_raster,
            cell_size_sq_meters=cell_size_sq_meters,
            parameters=parameters,
            context=context,
            feedback=feedback,
        )

        ## Sediment Delivery Ratio calculation section
        # Relief length ratio part
        feedback.setCurrentStep(5)
        if feedback.isCanceled():
            return {}
        feedback.pushInfo("Creating Relief Length Ratio ...")
        rl_raster = outputs["Relief Length Ratio"] = create_relief_length_ratio_raster(
            dem_raster=elev_raster,
            cell_size_sq_meters=cell_size_sq_meters,
            context=context,
            feedback=feedback,
        )

        # Curve number part
        feedback.setCurrentStep(6)
        if feedback.isCanceled():
            return {}
        feedback.pushInfo("Creating curve numbers ...")
        cn = CurveNumber(
            parameters[self.landCoverRaster],
            parameters[self.soilRaster],
            dual_soil_type=self.parameterAsEnum(parameters, self.dualSoils, context),
            lookup_layer=lookup_layer,
            context=context,
            feedback=feedback,
        )
        cn.generate_cn_raster()
        outputs["Curve Number"] = cn.cn_raster

        # Multiply RL and CN
        feedback.setCurrentStep(7)
        if feedback.isCanceled():
            return {}
        feedback.pushInfo("Performing SDR calculations ...")
        sdr = outputs["Sediment Delivery Ratio"] = self.run_sediment_delivery_ratio(
            cell_size_sq_meters=cell_size_sq_meters,
            relief_length=rl_raster,
            curve_number=cn.cn_raster,
            context=context,
            feedback=feedback,
        )

        ## Output results
        feedback.setCurrentStep(8)
        if feedback.isCanceled():
            return {}
        feedback.pushInfo("Generating local sediments raster ...")
        sediment_local_path = str(run_out_dir / (self.sedimentYieldLocal + ".tif"))
        sediment_local = self.run_sediment_yield(
            sediment_delivery_ratio=sdr,
            rusle=rusle,
            context=context,
            feedback=feedback,
            output=sediment_local_path,
        )
        # because this is an algorithm output this will go in results as well
        outputs[self.sedimentYieldLocal] = sediment_local
        results[self.sedimentYieldLocal] = sediment_local

        if self.load_outputs:
            self.handle_post_processing(
                "sediment", sediment_local_path, "Sediment Local (kg/year)", context
            )

        feedback.setCurrentStep(9)
        if feedback.isCanceled():
            return {}

        # convert to Mg
        feedback.pushInfo("Generating accumulated sediments raster ...")
        input_params = {
            "input_a": sediment_local,
            "band_a": "1",
        }
        sediments_local_Mg = perform_raster_math(
            "(A / 1000)", input_params, context, feedback
        )["OUTPUT"]

        sediment_acc_path = str(run_out_dir / (self.sedimentYieldAccumulated + ".tif"))
        sediment_acc = self.run_sediment_yield_accumulated(
            sediment_yield=sediments_local_Mg,
            elev_raster=elev_raster,
            mfd=False,  # self.parameterAsBool(parameters, self.mfd, context),
            context=context,
            feedback=feedback,
            output=sediment_acc_path,
        )

        outputs[self.sedimentYieldAccumulated] = sediment_acc
        results[self.sedimentYieldAccumulated] = sediment_acc

        if self.load_outputs:
            self.handle_post_processing(
                "sediment", sediment_acc, "Sediment Accumulation (Mg/year)", context
            )

        feedback.setCurrentStep(10)
        if feedback.isCanceled():
            return {}
        feedback.pushInfo("Creating run configuration file ...")
        run_dict = self.create_config_file(
            parameters=parameters,
            context=context,
            results=results,
            run_out_dir=run_out_dir,
            lookup_layer=lookup_layer,
            elev_raster=elev_raster,
            land_cover_raster=land_cover_raster,
        )

        ## Uncomment following two lines to print debugging info
        # feedback.pushCommandInfo("\n" + str(outputs))
        # feedback.pushCommandInfo("\n" + str(run_dict) + "\n")

        return results

    def name(self):
        return "run_erosion_analysis"

    def displayName(self):
        return self.tr("Run Erosion Analysis")

    def createInstance(self):
        return RunErosionAnalysis()

    def fill_zero_k_factor_cells(self, parameters, feedback, context):
        """Zero values in the K-Factor grid should be assumed "urban" and given a default value."""
        input_dict = {"input_a": parameters[self.kFactorRaster], "band_a": 1}
        expr = "((A == 0) * 0.3) + ((A > 0) * A)"
        return perform_raster_math(
            exprs=expr,
            input_dict=input_dict,
            context=context,
            feedback=feedback,
        )["OUTPUT"]

    def create_c_factor_raster(
        self, lookup_layer, land_cover_raster_layer, context, feedback
    ) -> str:
        """"""
        # The c-factor raster will have floating-point values.
        # If the land cover raster used is an integer type,
        # the assignment process will convert the c-factor values to integers.
        # Converting the land cover raster to floating point type fixes that.
        land_cover_raster = convert_raster_data_type_to_float(
            raster_layer=land_cover_raster_layer,
            context=context,
            feedback=feedback,
            output=QgsProcessing.TEMPORARY_OUTPUT,
        )
        c_factor_raster = reclassify_land_cover_raster_by_table_field(
            lc_raster=land_cover_raster,
            lookup_layer=lookup_layer,
            value_field="c_factor",
            context=context,
            feedback=feedback,
            output=QgsProcessing.TEMPORARY_OUTPUT,
        )["OUTPUT"]
        return c_factor_raster

    def cell_size_in_sq_meters(self, elev_raster):
        """Converts the cell size of the elev_raster into meters.
        Returns None if the input raster's CRS is not usable."""
        size_x = elev_raster.rasterUnitsPerPixelX()
        size_y = elev_raster.rasterUnitsPerPixelY()
        area = size_x * size_y
        # Convert size into square kilometers
        raster_units = elev_raster.crs().mapUnits()
        if raster_units == QgsUnitTypes.AreaSquareMeters:
            return area
        elif raster_units == QgsUnitTypes.AreaSquareKilometers:
            return area * 1_000_000.0
        elif raster_units == QgsUnitTypes.AreaSquareMiles:
            return area * 2_589_988.0
        elif raster_units == QgsUnitTypes.AreaSquareFeet:
            return area * 0.09290304

    def run_sediment_delivery_ratio(
        self,
        cell_size_sq_meters: float,
        relief_length,
        curve_number,
        context,
        feedback,
    ) -> str:
        """Runs a raster calculator using QGIS's native raster calculator class.
        Modifies given tif names."""

        # GDAL perform raster math function producing correct results but giving RuntimeWarning in power
        # thus using qgis native raster calculator
        # expression for GDAL Raster math 1.366 * (10**(-11)) * ((({math.sqrt(cell_size_sq_meters)} / 1000.0) ** 2) **(-0.0998)) * (A **0.3629) * (B**5.444)

        relief_length_new = Path(relief_length).with_stem("relief_length").as_posix()
        curve_number_new = Path(curve_number).with_stem("curve_number").as_posix()
        os.rename(relief_length, relief_length_new)
        os.rename(curve_number, curve_number_new)

        expr = " * ".join(
            [
                "1.366",
                "(10 ^ -11)",
                f"({(math.sqrt(cell_size_sq_meters) / 1_000.0) ** 2} ^ -0.0998)",  # convert to sq km
                '("relief_length@1" ^ 0.3629)',
                '("curve_number@1" ^ 5.444)',
            ]
        )
        alg_params = {
            "EXPRESSION": expr,
            "LAYERS": [relief_length_new, curve_number_new],
            "OUTPUT": QgsProcessing.TEMPORARY_OUTPUT,
        }
        return processing.run(
            "qgis:rastercalculator",
            alg_params,
            context=context,
            feedback=feedback,
            is_child_algorithm=True,
        )["OUTPUT"]

    def run_sediment_yield(
        self,
        sediment_delivery_ratio,
        rusle,
        context,
        feedback,
        output,
    ) -> str:
        input_dict = {
            "input_a": sediment_delivery_ratio,
            "band_a": 1,
            "input_b": rusle,
            "band_b": 1,
        }
        exprs = "A * B * 907.18474"  # Multiply by 907.18474 to convert from ton to kg
        return perform_raster_math(
            exprs=exprs,
            input_dict=input_dict,
            context=context,
            feedback=feedback,
            output=output,
        )["OUTPUT"]

    def run_sediment_yield_accumulated(
        self,
        sediment_yield,
        elev_raster,
        mfd,
        context,
        feedback,
        output,
    ) -> str:
        return grass_material_transport(
            elevation=elev_raster,
            weight=sediment_yield,
            context=context,
            feedback=feedback,
            output=output,
            mfd=mfd,
        )["OUTPUT"]

    def run_rusle(
        self,
        c_factor,
        ls_factor,
        erodability,
        cell_size_sq_meters,
        parameters,
        context,
        feedback,
    ) -> str:
        ## Unit conversion in this function:
        ## -- The unit of RUSLE Soil Loss  is ton/acre/year
        ## -- multiply by 0.0002 to convert from sq meters to acres
        cell_size_acres = cell_size_sq_meters * 0.000247104369
        raster_math_params = {
            "input_a": c_factor,
            "input_b": ls_factor,
            "input_c": erodability,  # k-factor
            "input_d": parameters[self.rFactorRaster],  # r-factor_raster,
            "band_a": 1,
            "band_b": 1,
            "band_c": 1,
            "band_d": 1,
        }
        return perform_raster_math(
            f"A * B * C * D * {cell_size_acres}",
            raster_math_params,
            context,
            feedback,
            output=QgsProcessing.TEMPORARY_OUTPUT,
        )["OUTPUT"]

    def create_config_file(
        self,
        parameters,
        context,
        results,
        run_out_dir: Path,
        lookup_layer,
        elev_raster,
        land_cover_raster,
    ) -> dict:
        """Create a config file with the name of the run in the outputs folder.
        Uses the "ero" key word to differentiate it from the results of the pollution analysis."""
        config = {}
        config["Inputs"] = parameters
        config["Inputs"][self.elevationRaster] = elev_raster.source()
        config["Inputs"][self.landCoverRaster] = land_cover_raster.source()
        config["Inputs"][self.kFactorRaster] = self.parameterAsRasterLayer(
            parameters, self.kFactorRaster, context
        ).source()
        config["Inputs"][self.soilRaster] = self.parameterAsRasterLayer(
            parameters, self.soilRaster, context
        ).source()
        config["Inputs"][self.rFactorRaster] = self.parameterAsRasterLayer(
            parameters, self.rFactorRaster, context
        ).source()
        if parameters[self.lookupTable]:
            config["Inputs"][self.lookupTable] = lookup_layer.source()
        config["Outputs"] = results
        config["RunTime"] = str(datetime.datetime.now())
        config["QNSPECTVersion"] = self._version
        config_file = run_out_dir / f"{self.run_name}.ero.json"
        json.dump(config, config_file.open("w"), indent=4)
        return config

    def create_ls_factor(self, parameters, context):
        alg_params = {
            "-4": False,
            "-a": True,
            "-b": False,
            "-m": False,
            "-s": True,
            "GRASS_RASTER_FORMAT_META": "",
            "GRASS_RASTER_FORMAT_OPT": "",
            "GRASS_REGION_CELLSIZE_PARAMETER": 0,
            "GRASS_REGION_PARAMETER": None,
            "blocking": None,
            "convergence": 5,
            "depression": None,
            "disturbed_land": None,
            "elevation": parameters[self.elevationRaster],
            "flow": None,
            "max_slope_length": None,
            "memory": 300,
            "threshold": 500,
            "length_slope": QgsProcessing.TEMPORARY_OUTPUT,
        }
        return processing.run(
            "grass7:r.watershed",
            alg_params,
            context=context,
            feedback=None,
            is_child_algorithm=True,
        )["length_slope"]

    def shortHelpString(self):
        return """<html><body>
<a href="https://www.noaa.gov/">Documentation</a>
<h2>Algorithm Description</h2>
<p>The `Run Erosion Analysis` algorithm estimates annual erosion volume for a given area on per cell and accumulated basis. The volume is calculated using RUSLE and Sediment Delivery Ratio models (see the QNSPECT Technical documentation for details).</p>
<p>The user must provide Elevation, Land Cover, Hydrologic Soil Group, K-Factor, and R-Factor rasters for the area of interest. The user is also optionally required to provide a lookup table that relates different land cover classes in the provided Land Cover raster with Curve Number and C-Factor values.</p>

<h2>Input Parameters</h2>

<h3>Run Name</h3>
<p>Name of the run. The algorithm will create a folder with this name and save all outputs and a configuration file in that folder.</p>

<h3>Elevation Raster</h3>
<p>Elevation raster for the area of interest. The CRS can be in any units, but the <span style="color: #ff9800">elevation must be in meters</span>. The algorithm uses elevation data to calculate ratios, flow direction, and flow accumulation throughout a watershed.</p>

<h3>Hydrologic Soils Group Raster</h3>
<p>Hydrologic Soil Group raster for the area of interest with following mapping {'A': 1, 'B': 2, 'C': 3, 'D':4, 'A/D':5, 'B/D':6, 'C/D':7, 'W':8, Null: 9}. The soil raster is used to generate runoff estimates using NRCS Curve Number method.</p>

<h3>K-factor Raster</h3>
<p>Soil erodibility raster for the area of interest. The K-factor is used in RUSLE equation.</p>

<h3>Land Cover Raster</h3>
<p>Land Cover/Classification raster for the area of interest. The algorithm uses Land Cover Raster and Lookup Table to determine each cell's erosion potential.</p>

<h3>Land Cover Type</h3>
<p>Type of Land Cover raster. If the Land Cover raster is not of type C-CAP or NCLD, select custom for this field and supply a lookup table in the Land Cover Lookup Table field.</p>

<h3>Land Cover Lookup Table [optional]</h3>
<p>Lookup table to relate each land cover class with Curve Number and C-Factor. The user can skip providing a lookup table if the land cover type is not custom; the algorithm will utilize the default lookup table for the land cover type selected in the previous option.</p>
<p>To create a custom lookup table, develop a table using <a href="https://raw.githubusercontent.com/Dewberry/QNSPECT/development/resources/coefficients/NLCD.csv">this format</a>. The table must contain all land cover classes available in the land cover raster.</p>

<h2>Advanced Parameters</h2>

<!--h3 >Use Multi Flow Direction [MFD] Routing</h3-->
<!--p >By default, the Single Flow Direction [SFD] option is used for flow routing. Multi Flow Direction [MFD] routing will be utilized if this option is checked. The algorithm passes these flags to GRASS r.watershed function, which is the computational engine for accumulation calculations</p-->

<h3>Treat Dual Category Soils as</h3>
<p>Certain areas can have dual soil types (A/D, B/D, or C/D). These areas possess characteristics of Hydrologic Soil Group D during undrained conditions and characteristics of Hydrologic Soil Group A/B/C for drained conditions.</p>
<p>In this parameter, the user can specify if these areas should be treated as drained, undrained, or average of both conditions. If the average option is selected, the algorithm will use the average of drained and undrained Curve Number for Sediment Delivery Ratio calculations.</p>

<h2>Outputs</h2>

<h3>Folder for Run Outputs</h3>
<p>The algorithm outputs and configuration file will be saved in this directory in a separate folder.</p>
</body></html>"""<|MERGE_RESOLUTION|>--- conflicted
+++ resolved
@@ -25,20 +25,7 @@
 import datetime
 import json
 
-<<<<<<< HEAD
 from pathlib import Path
-=======
-from qnspect_utils import perform_raster_math, grass_material_transport
-from analysis_utils import (
-    reclassify_land_cover_raster_by_table_field,
-    convert_raster_data_type_to_float,
-    check_raster_values_in_lookup_table,
-)
-from curve_number import CurveNumber
-from relief_length_ratio import create_relief_length_ratio_raster
-
-DEFAULT_URBAN_K_FACTOR_VALUE = 0.3
->>>>>>> aa5bdf60
 
 from qgis.core import (
     QgsProcessing,
@@ -57,7 +44,6 @@
 
 from QNSPECT.processing.algorithms.qnspect_utils import perform_raster_math, grass_material_transport
 from QNSPECT.processing.algorithms.run_analysis.analysis_utils import (
-    reclassify_land_use_raster_by_table_field,
     convert_raster_data_type_to_float,
     check_raster_values_in_lookup_table,
 )
