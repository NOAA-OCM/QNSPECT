from qgis.core import (
    QgsProcessing,
    QgsProcessingAlgorithm,
    QgsProcessingMultiStepFeedback,
    QgsProcessingParameterString,
    QgsProcessingParameterRasterLayer,
    QgsProcessingParameterEnum,
    QgsProcessingParameterNumber,
    QgsProcessingParameterVectorLayer,
    QgsProcessingParameterMatrix,
    QgsVectorLayer,
    QgsProcessingParameterFolderDestination,
    QgsProcessingParameterBoolean,
    QgsProcessingParameterDefinition,
    QgsProcessingContext,
<<<<<<< HEAD
=======
    QgsProcessingLayerPostProcessorInterface,
    QgsProcessingException,
>>>>>>> 8c127f58
)
from qgis.utils import iface


import processing
import os
from datetime import datetime
from json import dumps
from pathlib import Path

import sys
import os
import inspect

cmd_folder = os.path.split(inspect.getfile(inspect.currentframe()))[0]
sys.path.append(cmd_folder)
sys.path.append(os.path.dirname(cmd_folder))

from Curve_Number import Curve_Number
from Runoff_Volume import Runoff_Volume
<<<<<<< HEAD
from qnspect_utils import perform_raster_math, filter_matrix
=======
from qnspect_utils import perform_raster_math, grass_material_transport, filter_matrix


# class LayerGrouper(QgsProcessingLayerPostProcessorInterface):
#     project = None
#     group = None

#     def __init__(self, group_name):
#         self.group_name = group_name
#         super().__init__()

#     def postProcessLayer(self, layer, context, feedback):
#         if not self.project:
#             self.project = context.project()
#         if not self.group:
#             root = self.project.instance().layerTreeRoot()
#             self.group = root.addGroup(self.group_name)
#         self.group.addLayer(layer)
#         return {}
>>>>>>> 8c127f58


# class LayerPostProcessor(QgsProcessingLayerPostProcessorInterface):
#     def postProcessLayer (self, layer, context, feedback):
#         if layer.isValid():
#             layer.loadNamedStyle('Runoff Local.qml')

class RunPollutionAnalysis(QgsProcessingAlgorithm):
<<<<<<< HEAD
    lookup_tables = {0: "NLCD", 1: "C-CAP"}
    default_lookup_path = (
        f"file:///{Path(__file__).parent.parent.parent / 'resources' / 'coefficients'}"
    )
=======
    lookup_tables = {1: "C-CAP", 2: "NLCD"}
    default_lookup_path = f"file:///{Path(__file__).parent.parent.parent / 'resources' / 'coefficients'}"
#     grouper = None
>>>>>>> 8c127f58

    def initAlgorithm(self, config=None):
        self.addParameter(
            QgsProcessingParameterString(
                "RunName", "Run Name", multiLine=False, optional=False, defaultValue="",
            )
        )
        self.addParameter(
            QgsProcessingParameterRasterLayer(
                "ElevatoinRaster",
                "Elevation Raster",
                optional=False,
                defaultValue=None,
            )
        )
        self.addParameter(
            QgsProcessingParameterRasterLayer(
                "SoilRaster", "Soil Raster", optional=False, defaultValue=None,
            )
        )
        self.addParameter(
            QgsProcessingParameterRasterLayer(
                "PrecipRaster",
                "Precipitation Raster",
                optional=False,
                defaultValue=None,
            )
        )
        self.addParameter(
            QgsProcessingParameterEnum(
                "PrecipUnits",
                "Precipitation Raster Units",
                options=["Inches", "Millimeters"],
                allowMultiple=False,
                defaultValue=[0],
            )
        )
        self.addParameter(
            QgsProcessingParameterNumber(
                "RainyDays",
                "Number of Rainy Days in a Year",
                type=QgsProcessingParameterNumber.Integer,
                minValue=1,
                maxValue=366,
            )
        )
        self.addParameter(
            QgsProcessingParameterRasterLayer(
                "LandUseRaster", "Land Use Raster", optional=False, defaultValue=None,
            )
        )
        self.addParameter(
            QgsProcessingParameterEnum(
                "LandUseType",
                "Land Use Type",
                options=["Custom", "C-CAP", "NLCD"],
                allowMultiple=False,
                defaultValue=None,
            )
        )
        self.addParameter(
            QgsProcessingParameterVectorLayer(
                "LookupTable",
                "Land Use Lookup Table [*required with Custom Land Use Type]",
                optional=True,
                types=[QgsProcessing.TypeVector],
                defaultValue=None,
            )
        )
        self.addParameter(
            QgsProcessingParameterMatrix(
                "DesiredOutputs",
                "Desired Outputs",
                optional=True,
                headers=["Name", "Output? [Y/N]"],
                defaultValue=[
                    "Runoff",
                    "Y",
                    "Lead",
                    "N",
                    "Nitrogen",
                    "N",
                    "Phosphorus",
                    "N",
                    "Zinc",
                    "N",
                    "TSS",
                    "N",
                ],
            )
        )
        self.addParameter(
            QgsProcessingParameterBoolean(
                "LoadOutputs",
                "Open output files after running algorithm",
                defaultValue=True,
            )
        )
        param = QgsProcessingParameterBoolean(
            "ConcOutputs", "Output Concentration Rasters", defaultValue=False
        )
        param.setFlags(param.flags() | QgsProcessingParameterDefinition.FlagAdvanced)
        self.addParameter(param)
        param = QgsProcessingParameterBoolean(
            "MFD", "Use Multi Flow Direction [MFD] Routing", defaultValue=False
        )
        param.setFlags(param.flags() | QgsProcessingParameterDefinition.FlagAdvanced)
        self.addParameter(param)
        param = QgsProcessingParameterEnum(
            "DualSoils",
            "Treat Dual Category Soils as",
            optional=False,
            options=["Undrained [Default]", "Drained", "Average"],
            allowMultiple=False,
            defaultValue=[0],
        )
        param.setFlags(param.flags() | QgsProcessingParameterDefinition.FlagAdvanced)
        self.addParameter(param)
        self.addParameter(
            QgsProcessingParameterFolderDestination(
                "ProjectLocation",
                "Folder for Run Outputs",
                createByDefault=True,
                defaultValue=None,
            )
        )

    def processAlgorithm(self, parameters, context, model_feedback):
        # Use a multi-step feedback, so that individual child algorithm progress reports are adjusted for the
        # overall progress through the model
        feedback = QgsProcessingMultiStepFeedback(0, model_feedback)
        results = {}
        outputs = {}
        run_dict = {}

        ## Extract inputs
        land_use_type = self.parameterAsEnum(parameters, "LandUseType", context)

        desired_outputs = filter_matrix(
            self.parameterAsMatrix(parameters, "DesiredOutputs", context)
        )
        desired_pollutants = [pol for pol in desired_outputs if pol.lower() != "runoff"]
        dual_soil_type = self.parameterAsEnum(parameters, "DualSoils", context)

        precip_units = self.parameterAsEnum(parameters, "PrecipUnits", context)
        rainy_days = self.parameterAsInt(parameters, "RainyDays", context)

        mfd = self.parameterAsBool(parameters, "MFD", context)
        conc_out = self.parameterAsBool(parameters, "ConcOutputs", context)
        load_outputs = self.parameterAsBool(parameters, "LoadOutputs", context)

        run_name = self.parameterAsString(parameters, "RunName", context)
        proj_loc = self.parameterAsString(parameters, "ProjectLocation", context)

        elev_raster = self.parameterAsRasterLayer(
            parameters, "ElevatoinRaster", context
        )
        soil_raster = self.parameterAsRasterLayer(parameters, "SoilRaster", context)
        lu_raster = self.parameterAsRasterLayer(parameters, "LandUseRaster", context)
        precip_raster = self.parameterAsRasterLayer(parameters, "PrecipRaster", context)

        ## Extract Lookup Table
        if parameters["LookupTable"]:
            lookup_layer = self.parameterAsVectorLayer(
                parameters, "LookupTable", context
            )
        elif land_use_type > 0:  # create lookup table from default
            lookup_layer = QgsVectorLayer(
                f"{self.default_lookup_path}/{self.lookup_tables[land_use_type]}.csv",
                "Land Use Lookup Table",
                "delimitedtext",
            )
        else:
            raise QgsProcessingException(
                "Land Use Lookup Table must be provided with Custom Land Use Type.\n"
            )

        # handle different cases in input matrix and lookup layer
        lookup_fields = {f.name().lower(): f.name() for f in lookup_layer.fields()}

        ## Assertions

        if not desired_outputs:
            feedback.pushWarning("No output desired. \n")
            return {}
        if not all([pol.lower() in lookup_fields.keys() for pol in desired_pollutants]):
            raise QgsProcessingException(
                "One or more of the Pollutants is not a column in the Land Use Lookup Table. Either remove the pollutants from Desired Outputs or provide a custom lookup table with desired pollutants.\n"
                + f"Missing Pollutants:\n{[pol.lower() for pol in desired_pollutants if not pol.lower() in lookup_fields.keys()]}\n"
            )    

        # assert all Raster CRS are same and Raster Pixel Units too

        # Folder I/O
        run_out_dir = os.path.join(proj_loc, run_name)
        os.makedirs(run_out_dir, exist_ok=True)

        # self.grouper = LayerGrouper(run_name)

        ## Generate CN Raster
        cn = Curve_Number(
            parameters["LandUseRaster"],
            parameters["SoilRaster"],
            dual_soil_type,
            lookup_layer,
            context,
            feedback,
        )
        outputs["CN"] = cn.generate_cn_raster()

        # Calculate Q (Runoff) (Liters)
        # using elev layer here because everything should have same units and crs
        runoff_vol = Runoff_Volume(
            parameters["PrecipRaster"],
            outputs["CN"]["OUTPUT"],
            elev_raster,
            precip_units,
            rainy_days,
            context,
            feedback,
        )
        # not putting (L) in the name because special characs don't go well in file names
        # should be handled in post processor through display name
        if "runoff" in [out.lower() for out in desired_outputs]:
            runoff_output = os.path.join(run_out_dir, f"Runoff Local.tif")
            outputs["Runoff Local"] = runoff_vol.calculate_Q(runoff_output)
            results["Runoff Local"] = outputs["Runoff Local"]["OUTPUT"]
            if load_outputs:
                self.handle_post_processing(outputs["Runoff Local"]["OUTPUT"], "Runoff Local (L)", context)
        else:
            outputs["Runoff Local"] = runoff_vol.calculate_Q()

        ## Pollutant rasters
        for pol in desired_pollutants:
            # Calculate pollutant per LU (mg/L)
            outputs[pol + "_lu"] = self.create_pollutant_raster(
                parameters["LandUseRaster"],
                lookup_layer,
                lookup_fields[pol.lower()],
                context,
                feedback,
            )
            # multiply by Runoff Liters to get local effect (mg)
            input_params = {
                "input_a": outputs["Runoff Local"]["OUTPUT"],
                "band_a": "1",
                "input_b": outputs[pol + "_lu"]["OUTPUT"],
                "band_b": "1",
            }
            outputs[pol + " Local"] = perform_raster_math(
                "(A*B)",
                input_params,
                context,
                feedback,
                os.path.join(run_out_dir, f"{pol} Local.tif"),
            )
            results[pol + " Local"] = outputs[pol + " Local"]["OUTPUT"]
            if load_outputs:
                self.handle_post_processing(outputs[pol + " Local"]["OUTPUT"], f"{pol} Local (mg)", context)

        # Accumulated Runoff Calculation (L)
        if "runoff" in [out.lower() for out in desired_outputs]:
            runoff_output = os.path.join(run_out_dir, f"Runoff Accumulated.tif")
            #see this issue for discussion on nodat value issue https://github.com/Dewberry/QNSPECT/issues/29
            outputs["Runoff Accumulated"] = grass_material_transport(parameters["ElevatoinRaster"], outputs["Runoff Local"]["OUTPUT"], context, feedback, mfd, runoff_output)
            results["Runoff Accumulated"] = outputs["Runoff Accumulated"]["accumulation"]
            if load_outputs:
                self.handle_post_processing(outputs["Runoff Accumulated"]["accumulation"], "Runoff Accumulated (L)", context)
        else:
            outputs["Runoff Accumulated"] = grass_material_transport(parameters["ElevatoinRaster"], outputs["Runoff Local"]["OUTPUT"], context, feedback, mfd)

<<<<<<< HEAD
=======
        # Accumulated Pollutants
        for pol in desired_pollutants:
            # Accumulated Pollutant (mg)
            outputs[pol + "accum_mg"] = grass_material_transport(parameters["ElevatoinRaster"], outputs[pol + " Local"]["OUTPUT"], context, feedback, mfd)
            
            # convert to kg
            input_params = {
                "input_a": outputs[pol + "accum_mg"]["accumulation"],
                "band_a": "1",
            }
            outputs[pol + " Accumulated"] = perform_raster_math(
                "(A / 1000000)",
                input_params,
                context,
                feedback,
                os.path.join(run_out_dir, f"{pol} Accumulated.tif"),
            )            
            results[pol + " Accumulated"] = outputs[pol + " Accumulated"]["OUTPUT"]
            if load_outputs:
                self.handle_post_processing(outputs[pol + " Accumulated"]["OUTPUT"], f"{pol} Accumulated (kg)", context)

>>>>>>> 8c127f58
        # Concentration Calculations
        if conc_out:
            for pol in desired_pollutants:
                # Concentration Pollutant (mg/L)
                input_params = {
                    "input_a": outputs[pol + "accum_mg"]["accumulation"],
                    "band_a": "1",
                    "input_b": outputs["Runoff Accumulated"]["accumulation"],
                    "band_b": "1",                   
                }
                outputs[pol + " Concentration"] = perform_raster_math(
                    "(A / B)",
                    input_params,
                    context,
                    feedback,
                    os.path.join(run_out_dir, f"{pol} Concentration.tif"),
                )            
                results[pol + " Concentration"] = outputs[pol + " Concentration"]["OUTPUT"]
                if load_outputs:
                    self.handle_post_processing(outputs[pol + " Concentration"]["OUTPUT"], f"{pol} Concentration (mg/L)", context)

        # Configuration file
        run_dict["Inputs"] = parameters
        run_dict["Inputs"]["ElevatoinRaster"] = elev_raster.source()
        run_dict["Inputs"]["LandUseRaster"] = lu_raster.source()
        run_dict["Inputs"]["PrecipRaster"] = precip_raster.source()
        run_dict["Inputs"]["SoilRaster"] = soil_raster.source()
        if parameters["LookupTable"]:
            run_dict["Inputs"]["LookupTable"] = lookup_layer.source()
        run_dict["Outputs"] = results
        run_dict["RunTime"] = str(datetime.now())
        with open(os.path.join(run_out_dir, f"{run_name}.pol.json"), "w") as f:
            f.write(dumps(run_dict, indent=4))

        return results


    def postProcessAlgorithm(self, context, feedback):
        iface.mapCanvas().refreshAllLayers()
        return {}

    def name(self):
        return "Run Pollution Analysis"

    def displayName(self):
        return "Run Pollution Analysis"

    def group(self):
        return "QNSPECT"

    def groupId(self):
        return "QNSPECT"

    def shortHelpString(self):
        return """<html><body><h2>Algorithm description</h2>
<p></p>
<h2>Input parameters</h2>
<h3>Run Name</h3>
<p></p>
<h3>Location for Run Output</h3>
<p></p>
<h3>Elevation Raster</h3>
<p></p>
<h3>Soil Raster</h3>
<p></p>
<h3>Treat Dual Category Soils as</h3>
<p></p>
<h3>Precipitation Raster</h3>
<p></p>
<h3>Rain Units</h3>
<p></p>
<h3>Number of Rainy Days in a Year</h3>
<p></p>
<h3>Land Use Raster</h3>
<p></p>
<h3>Land Use Type</h3>
<p></p>
<h3>Land Use Lookup Table</h3>
<p></p>
<h3>Select Outputs</h3>
<p></p>
<br></body></html>"""

    def createInstance(self):
        return RunPollutionAnalysis()

    def create_pollutant_raster(
        self,
        lu_raster: str,
        lookup_layer: QgsVectorLayer,
        pollutant: str,
        context,
        feedback,
    ):
        """Wrapper around QGIS Reclassify by Layer"""
        alg_params = {
            "DATA_TYPE": 5,
            "INPUT_RASTER": lu_raster,
            "INPUT_TABLE": lookup_layer,
            "MAX_FIELD": "lu_value",
            "MIN_FIELD": "lu_value",
            "NODATA_FOR_MISSING": True,
            "NO_DATA": -9999,
            "RANGE_BOUNDARIES": 2,
            "RASTER_BAND": 1,
            "VALUE_FIELD": pollutant,
            "OUTPUT": QgsProcessing.TEMPORARY_OUTPUT,
        }
        return processing.run(
            "native:reclassifybylayer",
            alg_params,
            context=context,
            feedback=feedback,
            is_child_algorithm=True,
        )

    def handle_post_processing(self, layer, display_name, context):
        
        layer_details = context.LayerDetails(
                display_name, context.project(), display_name
            )
        # layer_details.setPostProcessor(self.grouper)
        context.addLayerToLoadOnCompletion(
            layer,
            layer_details,
        )       
<|MERGE_RESOLUTION|>--- conflicted
+++ resolved
@@ -13,11 +13,8 @@
     QgsProcessingParameterBoolean,
     QgsProcessingParameterDefinition,
     QgsProcessingContext,
-<<<<<<< HEAD
-=======
     QgsProcessingLayerPostProcessorInterface,
     QgsProcessingException,
->>>>>>> 8c127f58
 )
 from qgis.utils import iface
 
@@ -38,9 +35,6 @@
 
 from Curve_Number import Curve_Number
 from Runoff_Volume import Runoff_Volume
-<<<<<<< HEAD
-from qnspect_utils import perform_raster_math, filter_matrix
-=======
 from qnspect_utils import perform_raster_math, grass_material_transport, filter_matrix
 
 
@@ -60,7 +54,6 @@
 #             self.group = root.addGroup(self.group_name)
 #         self.group.addLayer(layer)
 #         return {}
->>>>>>> 8c127f58
 
 
 # class LayerPostProcessor(QgsProcessingLayerPostProcessorInterface):
@@ -69,16 +62,9 @@
 #             layer.loadNamedStyle('Runoff Local.qml')
 
 class RunPollutionAnalysis(QgsProcessingAlgorithm):
-<<<<<<< HEAD
-    lookup_tables = {0: "NLCD", 1: "C-CAP"}
-    default_lookup_path = (
-        f"file:///{Path(__file__).parent.parent.parent / 'resources' / 'coefficients'}"
-    )
-=======
     lookup_tables = {1: "C-CAP", 2: "NLCD"}
     default_lookup_path = f"file:///{Path(__file__).parent.parent.parent / 'resources' / 'coefficients'}"
 #     grouper = None
->>>>>>> 8c127f58
 
     def initAlgorithm(self, config=None):
         self.addParameter(
@@ -350,8 +336,6 @@
         else:
             outputs["Runoff Accumulated"] = grass_material_transport(parameters["ElevatoinRaster"], outputs["Runoff Local"]["OUTPUT"], context, feedback, mfd)
 
-<<<<<<< HEAD
-=======
         # Accumulated Pollutants
         for pol in desired_pollutants:
             # Accumulated Pollutant (mg)
@@ -373,7 +357,6 @@
             if load_outputs:
                 self.handle_post_processing(outputs[pol + " Accumulated"]["OUTPUT"], f"{pol} Accumulated (kg)", context)
 
->>>>>>> 8c127f58
         # Concentration Calculations
         if conc_out:
             for pol in desired_pollutants:
