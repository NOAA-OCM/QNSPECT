--- conflicted
+++ resolved
@@ -8,14 +8,11 @@
     QgsVectorLayer,
     Qgis,
     QgsRasterLayer,
+    QgsProcessingException,
 )
-<<<<<<< HEAD
 import processing
 import os
-import re
 from pathlib import Path
-=======
->>>>>>> 9c1e2461
 
 import processing
 
@@ -80,31 +77,8 @@
         context=context,
         feedback=feedback,
         is_child_algorithm=True,
-<<<<<<< HEAD
     )
 
-
-def extract_lookup_table(
-    parameter_as_vector_layer: Callable,
-    parameter_as_enum: Callable,
-    parameters,
-    context,
-):
-    """Extract the lookup table as a vector layer."""
-    if parameters["LookupTable"]:
-        return parameter_as_vector_layer(parameters, "LookupTable", context)
-
-    land_use_type = parameter_as_enum(parameters, "LandUseType", context)
-    if land_use_type > 0:
-        return QgsVectorLayer(
-            os.path.join(LAND_USE_PATH, f"{LAND_USE_TABLES[land_use_type]}.csv"),
-            "Land Use Lookup Table",
-            "delimitedtext",
-        )
-    else:
-        raise QgsProcessingException(
-            "Land Use Lookup Table must be provided with Custom Land Use Type.\n"
-        )
 
 def check_raster_values_in_lookup_table(
     raster,
@@ -134,12 +108,9 @@
         values_table = QgsVectorLayer(values_table)
     error_codes = []
     for feature in values_table.getFeatures():
-        if feature['value'] not in lu_codes:
-            error_codes.append(feature['value'])
+        if feature["value"] not in lu_codes:
+            error_codes.append(feature["value"])
     if error_codes:
         raise QgsProcessingException(
             f"The following raster values were not found in the lookup table provided: {', '.join(sorted(error_codes))}"
-        )
-=======
-    )
->>>>>>> 9c1e2461
+        )