--- conflicted
+++ resolved
@@ -29,11 +29,7 @@
 from analysis_utils import (
     reclassify_land_use_raster_by_table_field,
     convert_raster_data_type_to_float,
-<<<<<<< HEAD
     check_raster_values_in_lookup_table,
-    LAND_USE_TABLES,
-=======
->>>>>>> 9c1e2461
 )
 from Curve_Number import Curve_Number
 from relief_length_ratio import create_relief_length_ratio_raster
@@ -195,7 +191,7 @@
             raster=land_use_raster,
             lookup_table_layer=lookup_layer,
             context=context,
-            feedback=feedback
+            feedback=feedback,
         )
 
         # Folder I/O
